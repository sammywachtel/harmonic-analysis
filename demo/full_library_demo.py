--- conflicted
+++ resolved
@@ -73,15 +73,8 @@
 try:
     from harmonic_analysis.core.pattern_engine.pattern_engine import AnalysisContext
     from harmonic_analysis.core.pattern_engine.token_converter import romanize_chord
-<<<<<<< HEAD
-    from harmonic_analysis.educational import (
-        EducationalFormatter,
-        EducationalService,
-        LearningLevel,
-=======
     from harmonic_analysis.services.pattern_analysis_service import (
         PatternAnalysisService,
->>>>>>> 49500f77
     )
 except ModuleNotFoundError as exc:  # pragma: no cover - defensive import guard
     missing = exc.name or str(exc)
@@ -2336,11 +2329,6 @@
         default=8000,
         help="Port for API mode (default: 8000).",
     )
-    parser.add_argument(
-        "--explain",
-        choices=["beginner", "intermediate", "advanced"],
-        help="Show educational explanations at specified learning level.",
-    )
     args = parser.parse_args()
 
     if args.gradio and args.api:
@@ -2408,41 +2396,7 @@
     except ValueError as exc:
         parser.error(str(exc))
 
-    # Main play: print analysis summary
     print(summarize_envelope(envelope, include_raw=False))
-
-    # Victory lap: add educational content if requested
-    if args.explain:
-        level_map = {
-            "beginner": LearningLevel.BEGINNER,
-            "intermediate": LearningLevel.INTERMEDIATE,
-            "advanced": LearningLevel.ADVANCED,
-        }
-        learning_level = level_map[args.explain]
-
-        # Extract pattern IDs from evidence
-        pattern_ids = []
-        if envelope.evidence:
-            for evidence in envelope.evidence:
-                # Pattern reason is the pattern ID
-                pattern_id = evidence.reason
-                # Only include patterns we have educational content for
-                if pattern_id and "." in pattern_id:  # Valid pattern ID format
-                    pattern_ids.append(pattern_id)
-
-        # Show educational content for detected patterns
-        if pattern_ids:
-            print("\n" + "=" * 60)
-            print("📚 EDUCATIONAL CONTENT")
-            print("=" * 60)
-
-            edu_service = EducationalService()
-            formatter = EducationalFormatter()
-
-            for pattern_id in set(pattern_ids):  # Deduplicate
-                context = edu_service.explain_pattern(pattern_id, learning_level)
-                if context:
-                    print("\n" + formatter.format_text(context))
 
 
 if __name__ == "__main__":
