#!/usr/bin/env python3
"""Interactive demo for the unified harmonic-analysis pattern engine."""

from __future__ import annotations

import argparse
import asyncio
import json
import re
import sys
from dataclasses import asdict
from pathlib import Path
from typing import Any, Dict, List, Optional, Sequence, Union

OPTIONAL_DEP_HINTS: Dict[str, str] = {
    "scipy": "Install SciPy (e.g. 'pip install scipy' or 'pip install -r requirements.txt').",
    "sklearn": "Install scikit-learn (e.g. 'pip install scikit-learn' or 'pip install -r requirements.txt').",
    "jsonschema": "Install jsonschema (e.g. 'pip install jsonschema' or 'pip install -r requirements.txt').",
}

PROFILE_OPTIONS = [
    "classical",
    "jazz",
    "pop",
    "folk",
    "choral",
]

KEY_OPTION_NONE = "None"

KEY_OPTIONS = [
    KEY_OPTION_NONE,
    "C major",
    "G major",
    "D major",
    "A major",
    "E major",
    "B major",
    "F# major",
    "C# major",
    "F major",
    "Bb major",
    "Eb major",
    "Ab major",
    "Db major",
    "Gb major",
    "Cb major",
    "A minor",
    "E minor",
    "B minor",
    "F# minor",
    "C# minor",
    "G# minor",
    "D# minor",
    "A# minor",
    "D minor",
    "G minor",
    "C minor",
    "F minor",
    "Bb minor",
    "Eb minor",
    "Ab minor",
]

MISSING_SCALE_KEY_MSG = "Scale analysis requires a key context."
MISSING_MELODY_KEY_MSG = "Melody analysis requires a key context."

REPO_ROOT = Path(__file__).resolve().parent.parent
SRC_ROOT = REPO_ROOT / "src"
if SRC_ROOT.exists() and str(SRC_ROOT) not in sys.path:
    sys.path.insert(0, str(SRC_ROOT))

try:
    from harmonic_analysis.services.pattern_analysis_service import PatternAnalysisService
    from harmonic_analysis.core.pattern_engine.token_converter import romanize_chord
    from harmonic_analysis.core.pattern_engine.pattern_engine import AnalysisContext
except ModuleNotFoundError as exc:  # pragma: no cover - defensive import guard
    missing = exc.name or str(exc)
    hint = OPTIONAL_DEP_HINTS.get(missing)
    if hint:
        raise SystemExit(
            f"Optional dependency '{missing}' is required to run the demo. {hint}"
        ) from exc
    raise

from harmonic_analysis.api.analysis import analyze_melody, analyze_scale

# ---------------------------------------------------------------------------
# Validation helpers
# ---------------------------------------------------------------------------

CHORD_RE = re.compile(
    r"^[A-G](?:#|b)?(?:"
    r"maj7|maj9|maj13|maj11|maj|m7|m9|m11|m13|m6|m|dim7|dim|aug|add9|sus2|sus4|"
    r"7|9|11|13|6|\+7|\+|°|ø)?"
    r"(?:/[A-G](?:#|b)?)?$",
    re.IGNORECASE,
)

ROMAN_RE = re.compile(r"^[ivIV]+(?:[#b♯♭]?[ivIV]+)?(?:[°ø+]?)(?:\d+)?$")
NOTE_RE = re.compile(r"^[A-Ga-g](?:#|b)?(?:\d+)?$")


def parse_csv(value: Optional[str]) -> List[str]:
    if not value:
        return []

    # Handle both comma and space delimiters
    # First try comma separation
    if "," in value:
        return [item.strip() for item in value.split(",") if item.strip()]
    else:
        # Use space separation if no commas found
        return [item.strip() for item in value.split() if item.strip()]


def resolve_key_input(value: Optional[str]) -> Optional[str]:
    """Normalize user-provided key hints, treating 'None' as no key."""

    if value is None:
        return None

    if isinstance(value, str):
        normalized = value.strip()
        if not normalized or normalized.lower() == "none":
            return None
        return normalized

    return value


def validate_list(kind: str, items: List[str]) -> List[str]:
    if not items:
        return []

    validator = {
        "chord": CHORD_RE,
        "roman": ROMAN_RE,
        "note": NOTE_RE,
    }[kind]

    invalid = [item for item in items if not validator.match(item)]
    if invalid:
        raise ValueError(f"Invalid {kind} entries: {', '.join(invalid)}")
    return items


def validate_exclusive_input(chords_text: Optional[str], romans_text: Optional[str],
                           melody_text: Optional[str], scales_input: Optional[str]) -> None:
    """Ensure only one type of musical input is provided."""
    inputs_provided = [
        ("chords", chords_text and chords_text.strip()),
        ("romans", romans_text and romans_text.strip()),
        ("melody", melody_text and melody_text.strip()),
        ("scales", scales_input and scales_input.strip()),
    ]

    provided_types = [name for name, value in inputs_provided if value]

    if len(provided_types) == 0:
        raise ValueError("Please provide at least one type of musical input (chords, romans, melody, or scales).")

    if len(provided_types) > 1:
        raise ValueError(
            f"Please provide only one type of musical input. "
            f"Found: {', '.join(provided_types)}. "
            f"Analyze one type at a time for best results."
        )


def parse_melody(value: Optional[str]) -> List[str]:
    items = parse_csv(value)
    if not items:
        return []
    validated: List[str] = []
    for item in items:
        token = item.strip()
        if token.isdigit():
            validated.append(token)
        else:
            if not NOTE_RE.match(token):
                raise ValueError(f"Invalid melody note: {token}")
            validated.append(token)
    return validated


def parse_scales(values: Optional[Sequence[str]]) -> List[List[str]]:
    if not values:
        return []

    scales: List[List[str]] = []
    for raw in values:
        notes = validate_list("note", parse_csv(raw))
        if not notes:
            raise ValueError("Scale definitions cannot be empty.")
        scales.append(notes)
    return scales


# ---------------------------------------------------------------------------
# Service bootstrap
# ---------------------------------------------------------------------------

_SERVICE: Optional[PatternAnalysisService] = None


def get_service() -> PatternAnalysisService:
    global _SERVICE
    if _SERVICE is None:
        _SERVICE = PatternAnalysisService()
    return _SERVICE


# ---------------------------------------------------------------------------
# Rendering helpers
# ---------------------------------------------------------------------------


def format_confidence_badge(confidence: float) -> str:
    """Create a colored confidence badge based on value."""
    if confidence >= 0.8:
        color = "#22c55e"  # Green
        label = "High"
    elif confidence >= 0.6:
        color = "#f59e0b"  # Amber
        label = "Medium"
    elif confidence >= 0.4:
        color = "#ef4444"  # Red
        label = "Low"
    else:
        color = "#64748b"  # Gray
        label = "Very Low"

    return f'<span style="background-color: {color}; color: white; padding: 2px 8px; border-radius: 12px; font-size: 0.75rem; font-weight: 600;">{label} ({confidence:.3f})</span>'


def generate_code_snippet(chord_symbols: List[str], profile: str, key_hint: Optional[str], envelope) -> str:
    """Generate Python code snippet to reproduce the analysis."""

    # Escape single quotes in inputs for code generation
    chords_str = str(chord_symbols).replace("'", "\\'")
    profile_escaped = profile.replace("'", "\\'")
    key_escaped = key_hint.replace('"', '\\"') if key_hint else None
    key_str = f"'{key_escaped}'" if key_hint else "None"

    # Basic async example
    async_code = f'''from harmonic_analysis.services.pattern_analysis_service import PatternAnalysisService

# Initialize the analysis service
service = PatternAnalysisService()

# Analyze your chord progression
result = await service.analyze_with_patterns_async(
    chord_symbols={chords_str},
    profile='{profile_escaped}',
    key_hint={key_str}
)

# Access the results
print(f"Analysis Type: {{result.primary.type.value}}")
print(f"Confidence: {{result.primary.confidence:.3f}}")
print(f"Roman Numerals: {{' - '.join(result.primary.roman_numerals)}}")
print(f"Key: {{result.primary.key_signature}}")
print(f"Mode: {{result.primary.mode}}")

# Access evidence patterns
for evidence in result.evidence:
    print(f"Pattern: {{evidence.reason}} (Score: {{evidence.details.raw_score}})")'''

    # Sync wrapper example
    sync_code = f'''from harmonic_analysis.services.pattern_analysis_service import PatternAnalysisService
import asyncio

# Initialize the analysis service
service = PatternAnalysisService()

# Sync wrapper function
def analyze_progression():
    return asyncio.run(
        service.analyze_with_patterns_async(
            chord_symbols={chords_str},
            profile='{profile_escaped}',
            key_hint={key_str}
        )
    )

# Run the analysis
result = analyze_progression()
print(f"{{result.primary.type.value}} analysis with {{result.primary.confidence:.3f}} confidence")'''

    # API usage example
    api_code = f'''import requests
import json

# API endpoint
url = "http://localhost:7860/analysis/progression"

# Request payload
payload = {{
    "chords": {chords_str},
    "profile": "{profile_escaped}",
    "key": {key_str}
}}

# Make the request
response = requests.post(url, json=payload)
result = response.json()

# Display results
primary = result["primary"]
print(f"Analysis: {{primary['type']}} ({{primary['confidence']:.3f}})")
print(f"Roman Numerals: {{' - '.join(primary['roman_numerals'])}}")'''

    return async_code, sync_code, api_code


def generate_enhanced_evidence_cards(envelope) -> str:
    """Generate enhanced evidence display with rich cards and visualizations."""
    if not envelope.evidence:
        return ""

    evidence_html = """
    <div style='margin-top: 1.5rem;'>
        <div style='opacity: 0.9; font-size: 1rem; margin-bottom: 1rem; font-weight: 600; color: white;'>
            📊 Analysis Evidence
        </div>
        <div style='display: flex; flex-direction: column; gap: 1rem;'>
    """

    for evidence in envelope.evidence:
        pattern_family = evidence.reason.split('.')[0] if '.' in evidence.reason else 'general'

        # Color coding by pattern family
        family_colors = {
            'cadence': '#8b5cf6',      # Purple
            'modal': '#06b6d4',        # Cyan
            'functional': '#22c55e',   # Green
            'chromatic': '#f59e0b',    # Amber
            'general': '#6b7280'       # Gray
        }

        color = family_colors.get(pattern_family, family_colors['general'])
        score = evidence.details.get('raw_score', 0)
        span = evidence.details.get('span', [])

        # Create chord span display
        chord_span_text = ""
        if span and len(span) >= 2:
            start_idx, end_idx = span[0], span[1]
            if hasattr(envelope, 'chord_symbols') and envelope.chord_symbols:
                chords_in_span = envelope.chord_symbols[start_idx:end_idx]
                chord_span_text = f"Chords {start_idx+1}-{end_idx}: <strong>{' → '.join(chords_in_span)}</strong>"

        # Progress bar for confidence
        progress_width = min(100, max(5, score * 100))  # Ensure visible minimum

        evidence_html += f"""
        <div style='background: rgba(255, 255, 255, 0.95); border-radius: 12px; padding: 1rem;
                    border-left: 4px solid {color}; box-shadow: 0 2px 8px rgba(0,0,0,0.1);'>
            <div style='display: flex; justify-content: space-between; align-items: center; margin-bottom: 0.75rem;'>
                <div>
                    <span style='background: {color}; color: white; padding: 0.25rem 0.75rem;
                                 border-radius: 16px; font-size: 0.75rem; font-weight: 600; text-transform: uppercase;'>
                        {pattern_family}
                    </span>
                    <span style='margin-left: 0.75rem; font-weight: 600; color: #374151; font-size: 1rem;'>
                        {evidence.reason.replace('_', ' ').title()}
                    </span>
                </div>
                <div style='font-weight: 600; color: {color}; font-size: 1.1rem;'>
                    {score:.3f}
                </div>
            </div>

            <div style='background: #f3f4f6; border-radius: 8px; height: 8px; margin-bottom: 0.75rem;'>
                <div style='background: {color}; height: 100%; border-radius: 8px; width: {progress_width}%;
                            transition: width 0.3s ease;'></div>
            </div>

            {f"<div style='color: #6b7280; font-size: 0.9rem;'>{chord_span_text}</div>" if chord_span_text else ""}
        </div>
        """

    evidence_html += """
        </div>
    </div>
    """

    return evidence_html


def generate_chord_progression_display(envelope) -> str:
    """Generate enhanced chord progression display with music notation styling."""
    if not hasattr(envelope, 'chord_symbols') or not envelope.chord_symbols:
        return ""

    primary = envelope.primary
    chord_symbols = envelope.chord_symbols
    romans = primary.roman_numerals if primary.roman_numerals else []

    # Ensure we have matching arrays
    max_length = max(len(chord_symbols), len(romans))
    chord_symbols_padded = chord_symbols + [''] * (max_length - len(chord_symbols))
    romans_padded = romans + [''] * (max_length - len(romans))

    html = """
    <div style='margin-top: 1.5rem;'>
        <div style='opacity: 0.9; font-size: 1rem; margin-bottom: 1rem; font-weight: 600; color: white;'>
            🎼 Chord Progression
        </div>
        <div style='background: rgba(255, 255, 255, 0.95); border-radius: 12px; padding: 1.5rem; box-shadow: 0 2px 8px rgba(0,0,0,0.1);'>
            <div style='display: flex; flex-wrap: wrap; gap: 1rem; justify-content: center; align-items: center;'>
    """

    for i, (chord, roman) in enumerate(zip(chord_symbols_padded, romans_padded)):
        if not chord:
            continue

        # Determine chord quality color
        chord_colors = {
            'major': '#22c55e',     # Green for major
            'minor': '#3b82f6',     # Blue for minor
            'diminished': '#ef4444', # Red for diminished
            'augmented': '#f59e0b',  # Amber for augmented
            'dominant': '#8b5cf6',   # Purple for dominant
            'default': '#6b7280'     # Gray default
        }

        # Simple chord quality detection
        color = chord_colors['default']
        if 'm' in chord.lower() and 'maj' not in chord.lower():
            color = chord_colors['minor']
        elif any(x in chord for x in ['dim', '°']):
            color = chord_colors['diminished']
        elif any(x in chord for x in ['aug', '+']):
            color = chord_colors['augmented']
        elif any(x in chord for x in ['7', '9', '11', '13']) and 'maj' not in chord.lower():
            color = chord_colors['dominant']
        else:
            color = chord_colors['major']

        # Add progression arrow if not first chord
        if i > 0:
            html += """
            <div style='display: flex; align-items: center; color: #6b7280; font-size: 1.5rem; font-weight: 300;'>
                →
            </div>
            """

        html += f"""
        <div style='display: flex; flex-direction: column; align-items: center; min-width: 80px;
                    background: {color}; color: white; padding: 1rem; border-radius: 12px;
                    box-shadow: 0 4px 6px rgba(0,0,0,0.1); transition: transform 0.2s ease;'
             onmouseover='this.style.transform="scale(1.05)"'
             onmouseout='this.style.transform="scale(1)"'>
            <div style='font-size: 1.5rem; font-weight: 700; margin-bottom: 0.25rem; font-family: "Times New Roman", serif;'>
                {chord}
            </div>
            {f'<div style="font-size: 1rem; font-weight: 600; opacity: 0.9;">{roman}</div>' if roman else ''}
            <div style='font-size: 0.75rem; opacity: 0.8; margin-top: 0.25rem;'>
                Chord {i+1}
            </div>
        </div>
        """

    html += """
            </div>
        </div>
    </div>
    """

    return html


def format_evidence_html(evidence_list) -> str:
    """Format evidence list as styled HTML."""
    if not evidence_list:
        return "<p style='color: #64748b; font-style: italic;'>No evidence patterns found.</p>"

    html = "<div style='margin-top: 1rem;'>"
    for i, evidence in enumerate(evidence_list, 1):
        details = evidence.details or {}
        raw_features = details.get("features", {})

        if isinstance(raw_features, dict):
            features = dict(raw_features)
            features_ui = features.pop("features_ui", {})
        else:
            features = raw_features
            features_ui = {}

        # Evidence card
        html += f"""
        <div style='background: #f8fafc; border-left: 4px solid #3b82f6; padding: 1rem; margin-bottom: 0.75rem; border-radius: 0 8px 8px 0;'>
            <div style='font-weight: 600; color: #1e40af; margin-bottom: 0.5rem;'>
                🎼 Pattern {i}: {evidence.reason}
            </div>
        """

        # Features
        if features_ui:
            html += "<div style='margin-left: 1rem; color: #475569;'>"
            for key, meta in features_ui.items():
                label = meta.get("label", key)
                val = meta.get("value")
                tooltip = meta.get("tooltip", "")
                tooltip_text = (
                    f" <span style='color: #64748b; font-size: 0.85rem;'>({tooltip})</span>"
                    if tooltip
                    else ""
                )
                html += f"<div style='margin: 0.25rem 0;'>• <strong>{label}:</strong> {val}{tooltip_text}</div>"
            html += "</div>"
        elif features:
            html += "<div style='margin-left: 1rem; color: #475569;'>"
            for key, val in features.items():
                html += f"<div style='margin: 0.25rem 0;'>• <strong>{key}:</strong> {val}</div>"
            html += "</div>"

        # Additional details
        raw_score = details.get("raw_score")
        if raw_score is not None:
            html += f"<div style='margin-left: 1rem; color: #64748b; font-size: 0.9rem;'>Raw score: {raw_score}</div>"

        if "span" in details:
            html += f"<div style='margin-left: 1rem; color: #64748b; font-size: 0.9rem;'>Span: {details['span']}</div>"

        html += "</div>"

    html += "</div>"
    return html


def format_analysis_html(envelope) -> str:
    """Format the analysis envelope as rich HTML with interactive glossary."""
    primary = envelope.primary

    # Include JavaScript for glossary modal functionality
    modal_js = """
    <script>
    function showGlossaryModal(term, label, tooltip) {
        // Create modal overlay
        const overlay = document.createElement('div');
        overlay.id = 'glossary-modal-overlay';
        overlay.style.cssText = `
            position: fixed; top: 0; left: 0; width: 100%; height: 100%;
            background: rgba(0,0,0,0.5); z-index: 1000; display: flex;
            align-items: center; justify-content: center; cursor: pointer;
        `;

        // Create modal content
        const modal = document.createElement('div');
        modal.style.cssText = `
            background: white; padding: 2rem; border-radius: 12px;
            max-width: 500px; width: 90%; max-height: 80vh; overflow-y: auto;
            box-shadow: 0 20px 25px -5px rgba(0, 0, 0, 0.1);
            cursor: default;
        `;

        modal.innerHTML = `
            <div style='display: flex; justify-content: space-between; align-items: center; margin-bottom: 1rem;'>
                <h3 style='margin: 0; color: #1f2937;'>📆 ${label}</h3>
                <button onclick='closeGlossaryModal()' style='background: none; border: none; font-size: 1.5rem; cursor: pointer; color: #6b7280;'>&times;</button>
            </div>
            <div style='color: #374151; line-height: 1.6;'>
                <div style='background: #f9fafb; padding: 1rem; border-radius: 8px; margin-bottom: 1rem;'>
                    <strong>Term:</strong> ${term}
                </div>
                ${tooltip ? `<div><strong>Definition:</strong><br>${tooltip}</div>` : '<div><em>Loading definition...</em></div>'}
                <div style='margin-top: 1rem; padding-top: 1rem; border-top: 1px solid #e5e7eb; color: #6b7280; font-size: 0.9rem;'>
                    💡 <strong>Tip:</strong> Click outside this modal to close
                </div>
            </div>
        `;

        // Close modal when clicking overlay
        overlay.addEventListener('click', (e) => {
            if (e.target === overlay) closeGlossaryModal();
        });

        // Prevent modal from closing when clicking inside
        modal.addEventListener('click', (e) => e.stopPropagation());

        overlay.appendChild(modal);
        document.body.appendChild(overlay);

        // Focus trap for accessibility
        modal.focus();
    }

    function closeGlossaryModal() {
        const overlay = document.getElementById('glossary-modal-overlay');
        if (overlay) {
            overlay.remove();
        }
    }

    // Close modal with Escape key
    document.addEventListener('keydown', (e) => {
        if (e.key === 'Escape') closeGlossaryModal();
    });
    </script>
    """

    # Main container with modern styling
    html = modal_js + """
    <div style='font-family: -apple-system, BlinkMacSystemFont, "Segoe UI", Roboto, sans-serif; line-height: 1.6; color: #334155;'>
    """

    # Primary interpretation section
    html += """
    <div style='background: linear-gradient(135deg, #667eea 0%, #764ba2 100%); color: white; padding: 1.5rem; border-radius: 12px; margin-bottom: 1.5rem;'>
        <h2 style='margin: 0 0 1rem 0; display: flex; align-items: center; font-size: 1.5rem;'>
            🎵 Primary Interpretation
        </h2>
    """

    if not primary:
        html += "<p style='margin: 0; opacity: 0.9;'>No primary interpretation returned.</p>"
    else:
        # Analysis type and confidence
        html += f"""
        <div style='display: grid; grid-template-columns: 1fr 1fr; gap: 1rem; margin-bottom: 1rem;'>
            <div>
                <div style='opacity: 0.8; font-size: 0.9rem; margin-bottom: 0.25rem;'>Analysis Type</div>
                <div style='font-size: 1.25rem; font-weight: 600;'>{primary.type.value.title()}</div>
            </div>
            <div>
                <div style='opacity: 0.8; font-size: 0.9rem; margin-bottom: 0.25rem;'>Confidence</div>
                <div style='font-size: 1.25rem;'>{format_confidence_badge(primary.confidence)}</div>
            </div>
        </div>
        """

        # Key and mode info
        if primary.key_signature or primary.mode:
            html += "<div style='display: grid; grid-template-columns: 1fr 1fr; gap: 1rem; margin-bottom: 1rem;'>"
            if primary.key_signature:
                html += f"""
                <div>
                    <div style='opacity: 0.8; font-size: 0.9rem; margin-bottom: 0.25rem;'>Key Signature</div>
                    <div style='font-size: 1.1rem; font-weight: 500;'>{primary.key_signature}</div>
                </div>
                """
            if primary.mode:
                html += f"""
                <div>
                    <div style='opacity: 0.8; font-size: 0.9rem; margin-bottom: 0.25rem;'>Mode</div>
                    <div style='font-size: 1.1rem; font-weight: 500;'>{primary.mode}</div>
                </div>
                """
            html += "</div>"

        # Roman numerals
        if primary.roman_numerals:
            html += f"""
            <div style='margin-bottom: 1rem;'>
                <div style='opacity: 0.8; font-size: 0.9rem; margin-bottom: 0.5rem;'>Roman Numeral Analysis</div>
                <div style='background: rgba(255,255,255,0.15); padding: 0.75rem; border-radius: 8px; font-family: "SF Mono", Monaco, monospace; font-size: 1.1rem; letter-spacing: 0.5px;'>
                    {' - '.join(primary.roman_numerals)}
                </div>
            </div>
            """

<<<<<<< HEAD
    # Interactive Chord Progression Display (moved outside the primary section to be full-width)
    html += generate_chord_progression_display(envelope)

    # Back to white background for remaining sections
    html += """
    <div style='background: white; border: 2px solid #e5e7eb; padding: 1.25rem; border-radius: 12px; margin-top: 1.5rem;'>
    """

    # Continue with primary analysis content if needed
    if primary:
=======
        # Scale Summary (NEW in iteration 14-a)
        if hasattr(primary, "scale_summary") and primary.scale_summary:
            scale_summary = primary.scale_summary
            html += f"""
            <div style='margin-bottom: 1rem;'>
                <div style='opacity: 0.8; font-size: 0.9rem; margin-bottom: 0.5rem;'>🎼 Scale Analysis</div>
                <div style='background: rgba(255,255,255,0.15); padding: 0.75rem; border-radius: 8px;'>
            """
            if scale_summary.detected_mode:
                html += (
                    f"<div><strong>Mode:</strong> {scale_summary.detected_mode}</div>"
                )
            if scale_summary.parent_key:
                html += f"<div><strong>Parent Key:</strong> {scale_summary.parent_key}</div>"
            if scale_summary.characteristic_notes:
                html += f"<div><strong>Characteristics:</strong> {', '.join(scale_summary.characteristic_notes)}</div>"
            if scale_summary.notes:
                html += f"<div><strong>Scale Notes:</strong> {' - '.join(scale_summary.notes)}</div>"
            html += "</div></div>"

        # Melody Summary (NEW in iteration 14-a)
        if hasattr(primary, "melody_summary") and primary.melody_summary:
            melody_summary = primary.melody_summary
            html += f"""
            <div style='margin-bottom: 1rem;'>
                <div style='opacity: 0.8; font-size: 0.9rem; margin-bottom: 0.5rem;'>🎵 Melody Analysis</div>
                <div style='background: rgba(255,255,255,0.15); padding: 0.75rem; border-radius: 8px;'>
            """
            if melody_summary.contour:
                html += f"<div><strong>Contour:</strong> {melody_summary.contour.title()}</div>"
            if melody_summary.range_semitones is not None:
                html += f"<div><strong>Range:</strong> {melody_summary.range_semitones} semitones</div>"
            if melody_summary.leading_tone_resolutions > 0:
                html += f"<div><strong>Leading Tone Resolutions:</strong> {melody_summary.leading_tone_resolutions}</div>"
            if melody_summary.melodic_characteristics:
                html += f"<div><strong>Characteristics:</strong> {', '.join(melody_summary.melodic_characteristics)}</div>"
            if melody_summary.chromatic_notes:
                html += f"<div><strong>Chromatic Notes:</strong> {', '.join(melody_summary.chromatic_notes)}</div>"
            html += "</div></div>"

>>>>>>> 3a0840e2
        # Reasoning
        if primary.reasoning:
            html += f"""
            <div style='margin-bottom: 1rem;'>
                <div style='opacity: 0.8; font-size: 0.9rem; margin-bottom: 0.5rem;'>Analysis Reasoning</div>
                <div style='background: rgba(255,255,255,0.1); padding: 0.75rem; border-radius: 8px; font-style: italic;'>
                    {primary.reasoning}
                </div>
            </div>
            """

        # Interactive glossary terms
        if primary.terms:
            html += """
            <div>
                <div style='opacity: 0.8; font-size: 0.9rem; margin-bottom: 0.5rem;'>Glossary Terms</div>
                <div style='display: flex; flex-wrap: wrap; gap: 0.5rem;'>
            """
            for key, value in primary.terms.items():
                if isinstance(value, dict):
                    label = value.get("label", key)
                    tooltip = value.get("tooltip", "")
                else:
                    label = value
                    tooltip = ""

                # Create clickable glossary chip with modal trigger
                escaped_key = key.replace("'", "&#39;").replace('"', '&quot;')
                escaped_tooltip = tooltip.replace("'", "&#39;").replace('"', '&quot;') if tooltip else ""

                html += f"""
                <span class='glossary-chip'
                      onclick='showGlossaryModal("{escaped_key}", "{label}", "{escaped_tooltip}")'
                      style='background: rgba(255,255,255,0.2); color: white; padding: 0.25rem 0.75rem; border-radius: 16px; font-size: 0.85rem; cursor: pointer; transition: all 0.2s ease; border: 1px solid rgba(255,255,255,0.3);'
                      onmouseover='this.style.background="rgba(255,255,255,0.3)"; this.style.transform="translateY(-1px)"'
                      onmouseout='this.style.background="rgba(255,255,255,0.2)"; this.style.transform="translateY(0)"'
                      title='Click for definition'>
                    {label} 📆
                </span>
                """
            html += "</div></div>"

    html += "</div>"  # End primary section

    # Alternatives section with enhanced details
    if envelope.alternatives:
        html += """
        <div style='background: #f1f5f9; border: 2px solid #e2e8f0; padding: 1.25rem; border-radius: 12px; margin-bottom: 1.5rem;'>
            <h3 style='margin: 0 0 1rem 0; color: #475569; display: flex; align-items: center;'>
                🔄 Alternative Interpretations
            </h3>
            <div style='display: grid; gap: 1rem;'>
        """

        for idx, alt in enumerate(envelope.alternatives, 1):
            # Create expandable alternative card with details
            alt_romans = ' - '.join(getattr(alt, 'roman_numerals', [])) if hasattr(alt, 'roman_numerals') and alt.roman_numerals else 'N/A'
            alt_mode = getattr(alt, 'mode', 'N/A') or 'N/A'
            alt_key = getattr(alt, 'key_signature', 'N/A') or 'N/A'
            alt_reasoning = getattr(alt, 'reasoning', '') or ''

            html += f"""
            <details style='background: white; border-radius: 8px; border-left: 3px solid #6366f1; overflow: hidden;'>
                <summary style='padding: 0.75rem 1rem; cursor: pointer; display: flex; justify-content: space-between; align-items: center; background: rgba(99, 102, 241, 0.05);'>
                    <span><strong>#{idx}</strong> {alt.type.value.title()}</span>
                    <span>{format_confidence_badge(alt.confidence)}</span>
                </summary>
                <div style='padding: 1rem; border-top: 1px solid #e5e7eb;'>
                    <div style='display: grid; gap: 0.5rem;'>
                        <div><strong>Key:</strong> {alt_key}</div>
                        <div><strong>Mode:</strong> {alt_mode}</div>
                        <div><strong>Roman Numerals:</strong> <code style='background: #f3f4f6; padding: 2px 6px; border-radius: 4px; font-family: monospace;'>{alt_romans}</code></div>
                        {f'<div><strong>Analysis:</strong> <em>{alt_reasoning}</em></div>' if alt_reasoning else ''}
                    </div>
                </div>
            </details>
            """

        html += "</div></div>"

    html += "</div>"  # End white background section for primary content

    # Enhanced Evidence section with rich cards
    html += generate_enhanced_evidence_cards(envelope)

    # Code snippet section
    if hasattr(envelope, 'chord_symbols') and envelope.chord_symbols:
        # Extract analysis parameters for code generation
        chord_symbols = envelope.chord_symbols
        profile = "classical"  # Default, could be enhanced to detect from analysis
        key_hint = primary.key_signature if primary.key_signature else None

        async_code, sync_code, api_code = generate_code_snippet(chord_symbols, profile, key_hint, envelope)

        html += f"""
        <div style='margin-top: 1.5rem;'>
            <div style='opacity: 0.9; font-size: 1rem; margin-bottom: 1rem; font-weight: 600; color: white;'>
                💻 Code Examples
            </div>

            <!-- Code snippet tabs -->
            <div style='background: rgba(255, 255, 255, 0.95); border-radius: 12px; padding: 1.5rem; box-shadow: 0 2px 8px rgba(0,0,0,0.1);'>
                <div style='display: flex; margin-bottom: 1rem; border-bottom: 2px solid #e5e7eb;'>
                    <button onclick='showCodeTab("async")' id='async-tab'
                            style='padding: 0.5rem 1rem; border: none; background: #4f46e5; color: white;
                                   border-radius: 8px 8px 0 0; cursor: pointer; font-weight: 600; margin-right: 2px;'>
                        Async
                    </button>
                    <button onclick='showCodeTab("sync")' id='sync-tab'
                            style='padding: 0.5rem 1rem; border: none; background: #e5e7eb; color: #374151;
                                   border-radius: 8px 8px 0 0; cursor: pointer; font-weight: 600; margin-right: 2px;'>
                        Sync
                    </button>
                    <button onclick='showCodeTab("api")' id='api-tab'
                            style='padding: 0.5rem 1rem; border: none; background: #e5e7eb; color: #374151;
                                   border-radius: 8px 8px 0 0; cursor: pointer; font-weight: 600;'>
                        API
                    </button>
                </div>

                <div id='async-code' style='display: block;'>
                    <div style='display: flex; justify-content: space-between; align-items: center; margin-bottom: 0.5rem;'>
                        <h4 style='margin: 0; color: #374151;'>Async Python Code</h4>
                        <button onclick='copyCode("async")'
                                style='background: #4f46e5; color: white; border: none; padding: 0.25rem 0.75rem;
                                       border-radius: 6px; cursor: pointer; font-size: 0.85rem;'>
                            📋 Copy
                        </button>
                    </div>
                    <pre id='async-code-content' style='background: #f8fafc; padding: 1rem; border-radius: 8px;
                                                          overflow-x: auto; margin: 0; font-family: "SF Mono", Monaco, monospace;
                                                          font-size: 0.85rem; line-height: 1.4; color: #1e293b;'>{async_code}</pre>
                </div>

                <div id='sync-code' style='display: none;'>
                    <div style='display: flex; justify-content: space-between; align-items: center; margin-bottom: 0.5rem;'>
                        <h4 style='margin: 0; color: #374151;'>Sync Python Code</h4>
                        <button onclick='copyCode("sync")'
                                style='background: #4f46e5; color: white; border: none; padding: 0.25rem 0.75rem;
                                       border-radius: 6px; cursor: pointer; font-size: 0.85rem;'>
                            📋 Copy
                        </button>
                    </div>
                    <pre id='sync-code-content' style='background: #f8fafc; padding: 1rem; border-radius: 8px;
                                                       overflow-x: auto; margin: 0; font-family: "SF Mono", Monaco, monospace;
                                                       font-size: 0.85rem; line-height: 1.4; color: #1e293b;'>{sync_code}</pre>
                </div>

                <div id='api-code' style='display: none;'>
                    <div style='display: flex; justify-content: space-between; align-items: center; margin-bottom: 0.5rem;'>
                        <h4 style='margin: 0; color: #374151;'>API Integration</h4>
                        <button onclick='copyCode("api")'
                                style='background: #4f46e5; color: white; border: none; padding: 0.25rem 0.75rem;
                                       border-radius: 6px; cursor: pointer; font-size: 0.85rem;'>
                            📋 Copy
                        </button>
                    </div>
                    <pre id='api-code-content' style='background: #f8fafc; padding: 1rem; border-radius: 8px;
                                                      overflow-x: auto; margin: 0; font-family: "SF Mono", Monaco, monospace;
                                                      font-size: 0.85rem; line-height: 1.4; color: #1e293b;'>{api_code}</pre>
                </div>
            </div>
        </div>

        <script>
        function showCodeTab(tabName) {{
            // Hide all code sections
            document.getElementById('async-code').style.display = 'none';
            document.getElementById('sync-code').style.display = 'none';
            document.getElementById('api-code').style.display = 'none';

            // Reset all tab styles
            document.getElementById('async-tab').style.background = '#e5e7eb';
            document.getElementById('async-tab').style.color = '#374151';
            document.getElementById('sync-tab').style.background = '#e5e7eb';
            document.getElementById('sync-tab').style.color = '#374151';
            document.getElementById('api-tab').style.background = '#e5e7eb';
            document.getElementById('api-tab').style.color = '#374151';

            // Show selected tab
            document.getElementById(tabName + '-code').style.display = 'block';
            document.getElementById(tabName + '-tab').style.background = '#4f46e5';
            document.getElementById(tabName + '-tab').style.color = 'white';
        }}

        function copyCode(tabName) {{
            const codeElement = document.getElementById(tabName + '-code-content');
            const text = codeElement.textContent;

            if (navigator.clipboard) {{
                navigator.clipboard.writeText(text).then(function() {{
                    // Show success feedback
                    const button = event.target;
                    const originalText = button.textContent;
                    button.textContent = '✅ Copied!';
                    button.style.background = '#22c55e';
                    setTimeout(() => {{
                        button.textContent = originalText;
                        button.style.background = '#4f46e5';
                    }}, 2000);
                }});
            }} else {{
                // Fallback for older browsers
                const textArea = document.createElement('textarea');
                textArea.value = text;
                document.body.appendChild(textArea);
                textArea.select();
                document.execCommand('copy');
                document.body.removeChild(textArea);

                const button = event.target;
                const originalText = button.textContent;
                button.textContent = '✅ Copied!';
                setTimeout(() => {{
                    button.textContent = originalText;
                }}, 2000);
            }}
        }}
        </script>
        """

    html += "</div>"  # End main container
    return html


def summarize_envelope(envelope, include_raw: bool = True) -> str:
    lines: List[str] = []
    primary = envelope.primary
    lines.append("===== Primary Interpretation =====")
    if not primary:
        lines.append("No primary interpretation returned.")
    else:
        lines.append(f"Type           : {primary.type.value}")
        lines.append(f"Confidence     : {primary.confidence:.3f}")
        if primary.key_signature:
            lines.append(f"Key            : {primary.key_signature}")
        if primary.mode:
            lines.append(f"Mode           : {primary.mode}")
        if primary.reasoning:
            lines.append(f"Reasoning      : {primary.reasoning}")
        if primary.roman_numerals:
            lines.append(f"Roman Numerals : {', '.join(primary.roman_numerals)}")

        # Scale Summary (NEW in iteration 14-a)
        if hasattr(primary, "scale_summary") and primary.scale_summary:
            scale_summary = primary.scale_summary
            lines.append("")
            lines.append("=== Scale Analysis ===")
            if scale_summary.detected_mode:
                lines.append(f"Mode           : {scale_summary.detected_mode}")
            if scale_summary.parent_key:
                lines.append(f"Parent Key     : {scale_summary.parent_key}")
            if scale_summary.characteristic_notes:
                lines.append(
                    f"Characteristics: {', '.join(scale_summary.characteristic_notes)}"
                )
            if scale_summary.notes:
                lines.append(f"Scale Notes    : {' - '.join(scale_summary.notes)}")
            if scale_summary.degrees:
                lines.append(
                    f"Degrees        : {', '.join(map(str, scale_summary.degrees))}"
                )

        # Melody Summary (NEW in iteration 14-a)
        if hasattr(primary, "melody_summary") and primary.melody_summary:
            melody_summary = primary.melody_summary
            lines.append("")
            lines.append("=== Melody Analysis ===")
            if melody_summary.contour:
                lines.append(f"Contour        : {melody_summary.contour.title()}")
            if melody_summary.range_semitones is not None:
                lines.append(
                    f"Range          : {melody_summary.range_semitones} semitones"
                )
            if melody_summary.intervals:
                intervals_str = ", ".join(
                    [f"{'+' if i > 0 else ''}{i}" for i in melody_summary.intervals]
                )
                lines.append(f"Intervals      : {intervals_str}")
            if melody_summary.leading_tone_resolutions > 0:
                lines.append(
                    f"Leading Tones  : {melody_summary.leading_tone_resolutions} resolutions"
                )
            if melody_summary.melodic_characteristics:
                lines.append(
                    f"Characteristics: {', '.join(melody_summary.melodic_characteristics)}"
                )
            if melody_summary.chromatic_notes:
                lines.append(
                    f"Chromatic Notes: {', '.join(melody_summary.chromatic_notes)}"
                )

        if primary.terms:
            lines.append("")
            lines.append("Glossary Terms:")
            for key, value in primary.terms.items():
                if isinstance(value, dict):
                    label = value.get("label", key)
                    tooltip = value.get("tooltip", "")
                else:
                    label = value
                    tooltip = ""
                suffix = f" ({tooltip})" if tooltip else ""
                lines.append(f"  - {key}: {label}{suffix}")

    if envelope.alternatives:
        lines.append("")
        lines.append("===== Alternatives =====")
        for idx, alt in enumerate(envelope.alternatives, start=1):
            lines.append(f"[{idx}] {alt.type.value} — confidence {alt.confidence:.3f}")

    if envelope.evidence:
        lines.append("")
        lines.append("===== Evidence =====")
        for evidence in envelope.evidence:
            details = evidence.details or {}
            raw_features = details.get("features", {})
            if isinstance(raw_features, dict):
                features = dict(raw_features)
                features_ui = features.pop("features_ui", {})
            else:
                features = raw_features
                features_ui = {}
            lines.append(f"- Pattern: {evidence.reason}")
            if features_ui:
                for key, meta in features_ui.items():
                    label = meta.get("label", key)
                    val = meta.get("value")
                    tooltip = meta.get("tooltip", "")
                    suffix = f" ({tooltip})" if tooltip else ""
                    lines.append(f"    • {label}: {val}{suffix}")
            elif features:
                for key, val in features.items():
                    lines.append(f"    • {key}: {val}")
            raw_score = details.get("raw_score")
            if raw_score is not None:
                lines.append(f"    • Raw score: {raw_score}")
            if "span" in details:
                lines.append(f"    • Span: {details['span']}")

    if include_raw:
        lines.append("")
        lines.append("===== Raw Envelope =====")
        try:
            result_dict = envelope.to_dict()
            lines.append(json.dumps(result_dict, indent=2, default=str))
        except Exception as e:
            lines.append(f"Raw envelope serialization error: {e}")
            lines.append(f"Envelope type: {type(envelope)}")
            lines.append("Available envelope attributes:")
            for attr in dir(envelope):
                if not attr.startswith('_'):
                    lines.append(f"  - {attr}: {type(getattr(envelope, attr, None))}")

    return "\n".join(lines)


# ---------------------------------------------------------------------------
# Analysis helpers
# ---------------------------------------------------------------------------


def normalize_scale_input(raw_scales: Optional[str | Sequence[str]]) -> List[str]:
    if raw_scales is None:
        return []
    if isinstance(raw_scales, str):
        candidates = [
            line.strip() for line in raw_scales.splitlines() if line and line.strip()
        ]
        return candidates
    return [item.strip() for item in raw_scales if item and item.strip()]


def analyze_progression(
    *,
    key: Optional[str],
    profile: str,
    chords_text: Optional[str],
    romans_text: Optional[str],
    melody_text: Optional[str],
    scales_input: Optional[str | Sequence[str]],
) -> AnalysisContext:
    if not any([chords_text, romans_text, melody_text, scales_input]):
        raise ValueError(
            "Provide at least one of --chords, --romans, --melody, or --scale for analysis."
        )

    key_hint = resolve_key_input(key)

    chords = validate_list("chord", parse_csv(chords_text)) if chords_text else []

    romans = validate_list("roman", parse_csv(romans_text)) if romans_text else []
    if chords and romans and len(romans) != len(chords):
        raise ValueError("Number of roman numerals must match number of chords.")

    if chords and not romans and key_hint:
        auto_romans = []
        for chord in chords:
            try:
                auto_romans.append(romanize_chord(chord, key_hint))
            except Exception:
                auto_romans = []
                break
        if auto_romans:
            romans = [rn.replace("b", "♭") for rn in auto_romans]

    melody = parse_melody(melody_text)

    scale_entries = normalize_scale_input(scales_input)
    scales = parse_scales(scale_entries)

    if melody and not key_hint:
        raise ValueError(MISSING_MELODY_KEY_MSG)

    if scales and not key_hint:
        raise ValueError(MISSING_SCALE_KEY_MSG)

    return AnalysisContext(
        key=key_hint,
        chords=chords,
        roman_numerals=romans,
        melody=melody,
        scales=scales,
        metadata={"profile": profile, "source": "demo/full_library_demo.py"},
    )


async def run_analysis_async(chord_symbols: List[str], profile: str, key_hint: Optional[str]):
    service = get_service()
    return await service.analyze_with_patterns_async(
        chord_symbols=chord_symbols,
        profile=profile,
        key_hint=key_hint
    )


def run_analysis_sync(chord_symbols: List[str], profile: str, key_hint: Optional[str]):
    """Synchronous wrapper for CLI usage."""
    return asyncio.run(run_analysis_async(chord_symbols, profile, key_hint))


def create_api_app() -> "FastAPI":
    """Create a FastAPI app exposing analysis and glossary endpoints."""

    try:
        from fastapi import FastAPI, HTTPException
        from pydantic import BaseModel, Field, field_validator
    except ImportError as exc:  # pragma: no cover - optional dependency guard
        raise RuntimeError(
            "FastAPI and pydantic are required for API mode. Install them with 'pip install fastapi uvicorn'."
        ) from exc

    from harmonic_analysis.core.pattern_engine.glossary_service import GlossaryService

    service = get_service()
    glossary_service = GlossaryService()

    class ProgressionRequest(BaseModel):
        key: Optional[str] = Field(
            default=None, description="Optional key hint (e.g. 'C major')"
        )
        profile: Optional[str] = Field(default="classical", description="Style profile")
        chords: Optional[List[str]] = Field(default=None, description="Chord symbols")
        romans: Optional[List[str]] = Field(default=None, description="Roman numerals")
        melody: Optional[List[str]] = Field(default=None, description="Melodic notes")
        scales: Optional[List[List[str]]] = Field(
            default=None,
            description="List of candidate scales (each scale is a list of notes)",
        )

        @field_validator("chords", "romans", "melody", mode="before")
        def _coerce_sequence(cls, value):  # type: ignore[override]
            if value is None:
                return None
            if isinstance(value, str):
                return [item.strip() for item in value.split(",") if item.strip()]
            return value

        @field_validator("scales", mode="before")
        def _coerce_scales(cls, value):  # type: ignore[override]
            if value is None:
                return None
            if isinstance(value, str):
                lines = [line.strip() for line in value.splitlines() if line.strip()]
                return [parse_csv(line) for line in lines]
            if isinstance(value, list) and value and isinstance(value[0], str):
                return [parse_csv(item) for item in value]
            return value

    class ScaleRequest(BaseModel):
        notes: List[str]
        key: Optional[str] = Field(default=None, description="Key context (required)")

        @field_validator("notes", mode="before")
        def _coerce_notes(cls, value):  # type: ignore[override]
            if isinstance(value, str):
                return [item.strip() for item in value.split(",") if item.strip()]
            return value

    class MelodyRequest(ScaleRequest):
        """Identical shape; key required, notes treated as melody."""

    app = FastAPI(title="Harmonic Analysis Demo API", version="1.0.0")

    @app.get("/")
    def root():
        return {
            "message": "Harmonic Analysis demo API is running",
            "endpoints": {
                "progression": "/analysis/progression",
                "scale": "/analysis/scale",
                "melody": "/analysis/melody",
                "glossary": "/glossary/{term}",
            },
        }

    def _serialize_envelope(envelope):
<<<<<<< HEAD
        try:
            analysis_dict = envelope.to_dict()
        except Exception as e:
            analysis_dict = {"error": f"Serialization failed: {e}"}
=======
        # Main play: serialize envelope with enhanced scale/melody summary extraction
        analysis_dict = envelope.to_dict()

        # Victory lap: add convenient summary fields for scale/melody
        summary_fields = {}
        if envelope.primary:
            if (
                hasattr(envelope.primary, "scale_summary")
                and envelope.primary.scale_summary
            ):
                summary_fields["scale_analysis"] = {
                    "mode": envelope.primary.scale_summary.detected_mode,
                    "parent_key": envelope.primary.scale_summary.parent_key,
                    "characteristics": envelope.primary.scale_summary.characteristic_notes,
                    "notes": envelope.primary.scale_summary.notes,
                }
            if (
                hasattr(envelope.primary, "melody_summary")
                and envelope.primary.melody_summary
            ):
                summary_fields["melody_analysis"] = {
                    "contour": envelope.primary.melody_summary.contour,
                    "range_semitones": envelope.primary.melody_summary.range_semitones,
                    "characteristics": envelope.primary.melody_summary.melodic_characteristics,
                    "leading_tone_resolutions": envelope.primary.melody_summary.leading_tone_resolutions,
                }
>>>>>>> 3a0840e2

        return {
            "summary": summarize_envelope(envelope, include_raw=False),
            "analysis": analysis_dict,
<<<<<<< HEAD
=======
            "enhanced_summaries": summary_fields,  # NEW: convenient access to scale/melody data
>>>>>>> 3a0840e2
        }

    def _lookup_glossary(term: str) -> Optional[Dict[str, Any]]:
        cadence_info = glossary_service.get_cadence_explanation(term)
        if cadence_info:
            result = dict(cadence_info)
            result.setdefault("term", term)
            result.setdefault("type", "cadence")
            return result

        definition = glossary_service.get_term_definition(term)
        if definition:
            return {"term": term, "definition": definition}

        sanitized = re.sub(r"[^A-Za-z0-9 ]+", " ", term).strip()
        if sanitized and sanitized.lower() != term.lower():
            definition = glossary_service.get_term_definition(sanitized)
            if definition:
                return {
                    "term": term,
                    "definition": definition,
                    "lookup": sanitized,
                }

        return None

    @app.post("/analysis/progression")
    async def analyze_progression_endpoint(request: ProgressionRequest):
        try:
            chords_text = ", ".join(request.chords) if request.chords else None
            romans_text = ", ".join(request.romans) if request.romans else None
            melody_text = ", ".join(request.melody) if request.melody else None
            scales_input = (
                [", ".join(scale) for scale in request.scales]
                if request.scales
                else None
            )

            # Validate exclusive input for API
            validate_exclusive_input(chords_text, romans_text, melody_text,
                                   scales_input[0] if scales_input else None)

            # Prioritize chord analysis with new service
            if request.chords:
                envelope = await service.analyze_with_patterns_async(
                    chord_symbols=request.chords,
                    profile=request.profile or "classical",
                    key_hint=resolve_key_input(request.key)
                )
            else:
                # For non-chord analysis, use legacy pattern temporarily
                context = analyze_progression(
                    key=resolve_key_input(request.key),
                    profile=request.profile or "classical",
                    chords_text=chords_text,
                    romans_text=romans_text,
                    melody_text=melody_text,
                    scales_input=scales_input,
                )
                # TODO: Implement legacy pattern conversion
                raise HTTPException(status_code=501, detail="Non-chord analysis not yet migrated")
            return _serialize_envelope(envelope)
        except ValueError as exc:
            raise HTTPException(status_code=400, detail=str(exc))

    @app.post("/analysis/scale")
    async def analyze_scale_endpoint(request: ScaleRequest):
        try:
            key_hint = resolve_key_input(request.key)
            if key_hint is None:
                raise ValueError(MISSING_SCALE_KEY_MSG)
            result = await analyze_scale(request.notes, key=key_hint)
            return asdict(result)
        except ValueError as exc:
            raise HTTPException(status_code=400, detail=str(exc))

    @app.post("/analysis/melody")
    async def analyze_melody_endpoint(request: MelodyRequest):
        try:
            key_hint = resolve_key_input(request.key)
            if key_hint is None:
                raise ValueError(MISSING_MELODY_KEY_MSG)
            result = await analyze_melody(request.notes, key=key_hint)
            return asdict(result)
        except ValueError as exc:
            raise HTTPException(status_code=400, detail=str(exc))

    @app.get("/glossary/{term}")
    def glossary_lookup(term: str):
        result = _lookup_glossary(term)
        if result:
            return result
        raise HTTPException(
            status_code=404, detail=f"No glossary entry found for '{term}'."
        )

    return app


# ---------------------------------------------------------------------------
# Gradio interface
# ---------------------------------------------------------------------------


def launch_gradio_demo(default_key: Optional[str], default_profile: str) -> None:
    try:
        import gradio as gr
    except ImportError as exc:  # pragma: no cover - guard for missing optional dep
        raise SystemExit(
            "Gradio is required for the demo. Install it with 'pip install gradio'."
        ) from exc

    service = get_service()

    def on_analyze(key, profile, chords, romans, melody, scales):
        try:
            # Validate exclusive input rule
            validate_exclusive_input(chords, romans, melody, scales)

            normalized_key = resolve_key_input(key)

            # For now, prioritize chord analysis with new service
            if chords and chords.strip():
                chord_list = validate_list("chord", parse_csv(chords))
                envelope = run_analysis_sync(chord_list, profile, normalized_key)
                html_output = format_analysis_html(envelope)
                return html_output

            # Fall back to legacy pattern for other analysis types
            context = analyze_progression(
                key=normalized_key,
                profile=profile,
                chords_text=chords,
                romans_text=romans,
                melody_text=melody,
                scales_input=scales,
            )
            # For legacy analysis, we need to handle it differently
            # This is a placeholder - will be fully implemented in next phase
            return """
            <div style='background: #fef2f2; border: 2px solid #f87171; border-radius: 12px; padding: 1.5rem; color: #991b1b; box-shadow: 0 4px 6px rgba(0, 0, 0, 0.1);'>
                <div style='display: flex; align-items: center; margin-bottom: 1rem;'>
                    <span style='font-size: 1.5rem; margin-right: 0.75rem; color: #dc2626;'>⚠️</span>
                    <strong style='color: #991b1b; font-weight: 700; font-size: 1.2rem;'>Analysis Type Not Yet Supported</strong>
                </div>
                <div style='margin-bottom: 1rem;'>
                    <p style='margin: 0; color: #7f1d1d; font-weight: 500; line-height: 1.6;'>
                        Roman numeral, melody, and scale analysis are not yet migrated to the new service.
                    </p>
                </div>
                <div style='background: rgba(255, 255, 255, 0.9); padding: 1rem; border-radius: 8px; border-left: 4px solid #4f46e5;'>
                    <strong style='color: #4f46e5; font-weight: 600;'>💡 Try using chord symbols instead:</strong>
                    <div style='margin-top: 0.5rem; font-family: "SF Mono", Monaco, monospace; background: #f8fafc; padding: 0.5rem; border-radius: 4px; color: #1e293b;'>
                        Chords: Am Dm G C<br>
                        Key: C major
                    </div>
                </div>
            </div>
            """
        except ValueError as e:
            # Return formatted error message
            return f"""
            <div style='background: #fef2f2; border: 2px solid #f87171; border-radius: 12px; padding: 1rem; color: #991b1b;'>
                <div style='display: flex; align-items: center; margin-bottom: 0.5rem;'>
                    <span style='font-size: 1.25rem; margin-right: 0.5rem;'>⚠️</span>
                    <strong>Validation Error</strong>
                </div>
                <p style='margin: 0; font-style: italic;'>{str(e)}</p>
            </div>
            """

    # Simplified container styling without nested issues
    custom_css = """
    body,
    html,
    .gradio-container,
    #root,
    .app {
        background: linear-gradient(135deg, #667eea 0%, #764ba2 100%) !important;
        min-height: 100vh !important;
    }

    /* Target form containers specifically */
    .gr-form {
        background: rgba(255, 255, 255, 0.15) !important;
        border-radius: 12px !important;
        padding: 1.5rem !important;
        margin: 1rem 0 !important;
        border: 1px solid rgba(255, 255, 255, 0.2) !important;
    }

    /* Button styling */
    .gr-button {
        background: linear-gradient(135deg, #4f46e5 0%, #7c3aed 100%) !important;
        border: none !important;
        color: white !important;
        font-weight: 600 !important;
        padding: 0.75rem 1.5rem !important;
        border-radius: 8px !important;
        transition: all 0.2s ease !important;
        box-shadow: 0 4px 6px rgba(0, 0, 0, 0.1) !important;
    }

    .gr-button:hover {
        background: linear-gradient(135deg, #4338ca 0%, #6d28d9 100%) !important;
        transform: translateY(-1px) !important;
        box-shadow: 0 6px 12px rgba(0, 0, 0, 0.15) !important;
    }

    /* Input field styling - comprehensive targeting */
    .gr-textbox,
    .gr-dropdown,
    .gr-textbox > *,
    .gr-dropdown > *,
    .gr-textbox input,
    .gr-dropdown select,
    input[type="text"],
    textarea,
    select {
        background: rgba(255, 255, 255, 0.9) !important;
        border: 2px solid rgba(255, 255, 255, 0.3) !important;
        border-radius: 8px !important;
        color: #374151 !important;
        font-size: 0.95rem !important;
        padding: 0.5rem !important;
        margin: 0 !important;
        width: 100% !important;
        box-sizing: border-box !important;
    }

    .gr-textbox input:focus,
    .gr-dropdown select:focus,
    input[type="text"]:focus,
    textarea:focus,
    select:focus {
        border-color: #4f46e5 !important;
        box-shadow: 0 0 0 3px rgba(79, 70, 229, 0.1) !important;
        outline: none !important;
    }

    /* Fix any wrapper containers that might be causing white space */
    .gr-textbox > div,
    .gr-dropdown > div {
        background: transparent !important;
        border: none !important;
        margin: 0 !important;
        padding: 0 !important;
    }

    /* Fix scrollable elements that create white space */
    [style*="overflow-y: scroll"],
    [style*="overflow: scroll"],
    .gr-textbox [style*="overflow"],
    .gr-dropdown [style*="overflow"] {
        background: rgba(255, 255, 255, 0.9) !important;
        scrollbar-width: thin !important;
        scrollbar-color: rgba(0,0,0,0.3) transparent !important;
    }

    /* Webkit scrollbar styling */
    [style*="overflow-y: scroll"]::-webkit-scrollbar,
    [style*="overflow: scroll"]::-webkit-scrollbar {
        width: 6px !important;
        background: transparent !important;
    }

    [style*="overflow-y: scroll"]::-webkit-scrollbar-thumb,
    [style*="overflow: scroll"]::-webkit-scrollbar-thumb {
        background: rgba(0,0,0,0.3) !important;
        border-radius: 3px !important;
    }

    /* Labels */
    .gr-label {
        color: white !important;
        font-weight: 600 !important;
        text-shadow: 0 1px 2px rgba(0, 0, 0, 0.3) !important;
    }

    /* Enhanced visual styling - carefully avoiding dropdown positioning issues */

    /* Main title styling */
    h1, .gr-markdown h1 {
        color: white !important;
        font-size: 2.5rem !important;
        font-weight: 700 !important;
        text-shadow: 0 2px 4px rgba(0, 0, 0, 0.3) !important;
        margin-bottom: 0.5rem !important;
    }

    /* Subtitle styling */
    .gr-markdown p {
        color: rgba(255, 255, 255, 0.9) !important;
        font-size: 1.1rem !important;
        text-shadow: 0 1px 2px rgba(0, 0, 0, 0.2) !important;
        margin-bottom: 2rem !important;
    }

    /* Enhanced form container styling with subtle animations */
    .gr-form {
        background: rgba(255, 255, 255, 0.15) !important;
        border-radius: 12px !important;
        padding: 1.5rem !important;
        margin: 1rem 0 !important;
        border: 1px solid rgba(255, 255, 255, 0.2) !important;
        backdrop-filter: blur(10px) !important;
        transition: all 0.3s ease !important;
        box-shadow: 0 8px 32px rgba(0, 0, 0, 0.1) !important;
    }

    .gr-form:hover {
        background: rgba(255, 255, 255, 0.2) !important;
        border-color: rgba(255, 255, 255, 0.3) !important;
        box-shadow: 0 12px 40px rgba(0, 0, 0, 0.15) !important;
    }

    /* Enhanced button with more sophisticated styling */
    .gr-button {
        background: linear-gradient(135deg, #ff6b35 0%, #f7931e 100%) !important;
        border: none !important;
        color: white !important;
        font-weight: 700 !important;
        font-size: 1.1rem !important;
        padding: 1rem 2rem !important;
        border-radius: 12px !important;
        transition: all 0.3s ease !important;
        box-shadow: 0 8px 25px rgba(255, 107, 53, 0.3) !important;
        text-transform: uppercase !important;
        letter-spacing: 0.5px !important;
    }

    .gr-button:hover {
        background: linear-gradient(135deg, #e55a2b 0%, #e8841a 100%) !important;
        transform: translateY(-2px) !important;
        box-shadow: 0 12px 35px rgba(255, 107, 53, 0.4) !important;
    }

    .gr-button:active {
        transform: translateY(0px) !important;
        box-shadow: 0 6px 20px rgba(255, 107, 53, 0.3) !important;
    }

    /* Subtle glow effect for input focus - CAREFULLY avoiding dropdown positioning */
    .gr-textbox input:focus,
    textarea:focus {
        background: rgba(255, 255, 255, 0.95) !important;
        border-color: #4f46e5 !important;
        box-shadow: 0 0 0 3px rgba(79, 70, 229, 0.1), 0 0 20px rgba(79, 70, 229, 0.1) !important;
    }

    /* VERY CAREFUL dropdown focus - minimal changes only */
    .gr-dropdown select:focus {
        background: rgba(255, 255, 255, 0.95) !important;
        border-color: #4f46e5 !important;
        box-shadow: 0 0 0 3px rgba(79, 70, 229, 0.1) !important;
        /* NO transform, positioning, or z-index changes for dropdowns */
    }
    """

    with gr.Blocks(title="Harmonic Analysis Demo", css=custom_css) as demo:

        gr.Markdown("# Harmonic Analysis Demo")
        gr.Markdown(
            "Analyze chord progressions, melodies, and scales with space or comma-separated input."
        )

        with gr.Tabs():
            with gr.TabItem("Analysis"):
                with gr.Row():
                    key_choices = list(KEY_OPTIONS)
                    initial_key = default_key if default_key else KEY_OPTION_NONE
                    if initial_key not in key_choices:
                        key_choices.append(initial_key)

                    key_input = gr.Dropdown(
                        label="Key Context",
                        choices=key_choices,
                        value=initial_key,
                        allow_custom_value=True,
                    )
                    profile_input = gr.Dropdown(
                        label="Musical Style",
                        choices=PROFILE_OPTIONS,
                        value=default_profile,
                        allow_custom_value=True,
                    )

                with gr.Row():
                    with gr.Column():
                        chords_input = gr.Textbox(
                            label="Chord Symbols",
                            placeholder="Em Am D G",
                        )
                        romans_input = gr.Textbox(
                            label="Roman Numerals",
                            placeholder="vi ii V I",
                        )

                    with gr.Column():
                        melody_input = gr.Textbox(
                            label="Melodic Line",
                            placeholder="E4 G4 F#4 D4",
                        )
                        scales_input = gr.Textbox(
                            label="Scale Analysis",
                            placeholder="E F# G A B C D",
                            lines=3,
                        )

                analyze_btn = gr.Button("Analyze", variant="primary")

                analysis_output = gr.HTML(
                    value="Enter musical content above and click analyze."
                )

            with gr.TabItem("Glossary"):
                with gr.Row():
                    glossary_search = gr.Textbox(
                        label="Search Glossary Terms",
                        placeholder="Enter a term (e.g., half_cadence, plagal_cadence)",
                        scale=3
                    )
                    search_btn = gr.Button("Search", variant="secondary", scale=1)

                glossary_output = gr.HTML(
                    value="""
                    <div style='background: rgba(255, 255, 255, 0.9); border-radius: 12px; padding: 1.5rem; color: #374151;'>
                        <h3 style='color: #4f46e5; margin-bottom: 1rem;'>🎵 Music Theory Glossary</h3>
                        <p>Search for harmonic analysis terms above, or try these common terms:</p>
                        <div style='display: flex; flex-wrap: wrap; gap: 0.5rem; margin: 1rem 0;'>
                            <span class='glossary-chip' onclick='searchGlossaryTerm("half_cadence")'
                                  style='background: #4f46e5; color: white; padding: 0.25rem 0.75rem; border-radius: 16px;
                                         font-size: 0.85rem; cursor: pointer; transition: all 0.2s ease;'>
                                Half Cadence
                            </span>
                            <span class='glossary-chip' onclick='searchGlossaryTerm("plagal_cadence")'
                                  style='background: #4f46e5; color: white; padding: 0.25rem 0.75rem; border-radius: 16px;
                                         font-size: 0.85rem; cursor: pointer; transition: all 0.2s ease;'>
                                Plagal Cadence
                            </span>
                            <span class='glossary-chip' onclick='searchGlossaryTerm("deceptive_cadence")'
                                  style='background: #4f46e5; color: white; padding: 0.25rem 0.75rem; border-radius: 16px;
                                         font-size: 0.85rem; cursor: pointer; transition: all 0.2s ease;'>
                                Deceptive Cadence
                            </span>
                        </div>
                        <p><em>Enter a term in the search box above to see its definition and examples.</em></p>
                    </div>
                    <script>
                        function searchGlossaryTerm(term) {
                            const searchInput = document.querySelector('input[placeholder*="Enter a term"]');
                            if (searchInput) {
                                searchInput.value = term;
                                // Trigger search button click
                                const searchBtn = searchInput.closest('.gradio-container').querySelector('button');
                                if (searchBtn) searchBtn.click();
                            }
                        }
                    </script>
                    """
                )

        def guarded_analyze(*inputs):
            try:
                return on_analyze(*inputs)
            except ValueError as exc:
                error_html = f"""
                <div style='background: #fef2f2; border: 2px solid #f87171; border-radius: 12px; padding: 1rem; color: #991b1b; box-shadow: 0 4px 6px rgba(0, 0, 0, 0.1);'>
                    <div style='display: flex; align-items: center; margin-bottom: 0.5rem;'>
                        <span style='font-size: 1.25rem; margin-right: 0.5rem; color: #dc2626;'>⚠️</span>
                        <strong style='color: #991b1b; font-weight: 700;'>Analysis Error</strong>
                    </div>
                    <p style='margin: 0; font-style: italic; color: #7f1d1d; font-weight: 500;'>{str(exc)}</p>
                </div>
                """
                return error_html

        def search_glossary_term(term):
            """Search for a glossary term and format the result."""
            if not term or not term.strip():
                return """
                <div style='background: rgba(255, 255, 255, 0.9); border-radius: 12px; padding: 1.5rem; color: #374151;'>
                    <h3 style='color: #4f46e5; margin-bottom: 1rem;'>🎵 Music Theory Glossary</h3>
                    <p><em>Enter a term above to search the glossary.</em></p>
                </div>
                """

            term = term.strip().lower()

            # Try to find the term in the glossary service
            try:
                # First try cadence explanation
                cadence_info = glossary_service.get_cadence_explanation(term)
                if cadence_info:
                    definition = cadence_info.get('definition', 'No definition available')
                    example = cadence_info.get('example_in_C_major', '')

                    example_html = f"<div style='margin-top: 0.75rem; padding: 0.75rem; background: rgba(79, 70, 229, 0.1); border-radius: 8px;'><strong>Example in C major:</strong> {example}</div>" if example else ""

                    return f"""
                    <div style='background: rgba(255, 255, 255, 0.9); border-radius: 12px; padding: 1.5rem; color: #374151;'>
                        <h3 style='color: #4f46e5; margin-bottom: 1rem;'>🎵 {term.replace('_', ' ').title()}</h3>
                        <div style='font-size: 1.1rem; line-height: 1.6; margin-bottom: 1rem;'>{definition}</div>
                        {example_html}
                        <div style='margin-top: 1rem; padding-top: 1rem; border-top: 1px solid #e5e7eb; font-size: 0.9rem; color: #6b7280;'>
                            <em>Type: Cadence</em>
                        </div>
                    </div>
                    """

                # Try general term definition
                definition = glossary_service.get_term_definition(term)
                if definition:
                    return f"""
                    <div style='background: rgba(255, 255, 255, 0.9); border-radius: 12px; padding: 1.5rem; color: #374151;'>
                        <h3 style='color: #4f46e5; margin-bottom: 1rem;'>🎵 {term.replace('_', ' ').title()}</h3>
                        <div style='font-size: 1.1rem; line-height: 1.6; margin-bottom: 1rem;'>{definition}</div>
                        <div style='margin-top: 1rem; padding-top: 1rem; border-top: 1px solid #e5e7eb; font-size: 0.9rem; color: #6b7280;'>
                            <em>Type: General term</em>
                        </div>
                    </div>
                    """

                # Term not found
                return f"""
                <div style='background: rgba(255, 255, 255, 0.9); border-radius: 12px; padding: 1.5rem; color: #374151;'>
                    <h3 style='color: #ef4444; margin-bottom: 1rem;'>❌ Term Not Found</h3>
                    <p>No definition found for <strong>"{term}"</strong>.</p>
                    <div style='margin-top: 1rem; padding: 0.75rem; background: rgba(79, 70, 229, 0.1); border-radius: 8px;'>
                        <strong>Try these common terms:</strong><br>
                        half_cadence, plagal_cadence, deceptive_cadence, authentic_cadence
                    </div>
                </div>
                """

            except Exception as e:
                return f"""
                <div style='background: rgba(255, 255, 255, 0.9); border-radius: 12px; padding: 1.5rem; color: #374151;'>
                    <h3 style='color: #ef4444; margin-bottom: 1rem;'>⚠️ Search Error</h3>
                    <p>Error searching for term: {str(e)}</p>
                </div>
                """

        search_btn.click(
            search_glossary_term,
            inputs=[glossary_search],
            outputs=[glossary_output]
        )

        analyze_btn.click(
            guarded_analyze,
            inputs=[
                key_input,
                profile_input,
                chords_input,
                romans_input,
                melody_input,
                scales_input,
            ],
            outputs=[analysis_output],
        )

    demo.launch(
        server_name="127.0.0.1",
        server_port=7860,
        share=False,
        debug=True,
        show_error=True,
    )


# ---------------------------------------------------------------------------
# Main CLI
# ---------------------------------------------------------------------------


def main() -> None:
    parser = argparse.ArgumentParser(
        description=(
            "Run the harmonic analysis demo (CLI or Gradio UI). Provide at least one "
            "of chords, roman numerals, melody, or scale notes."
        )
    )
    parser.add_argument(
        "--key", default=None, help="Optional key hint (e.g. 'C major')"
    )
    parser.add_argument(
        "--profile",
        default="classical",
        help="Profile hint (e.g. classical, jazz, pop)",
    )
    parser.add_argument(
        "--chords",
        help="Chord symbols separated by spaces or commas (e.g. 'G7 Cmaj7' or 'G7,Cmaj7'). Optional.",
    )
    parser.add_argument(
        "--romans",
        help="Roman numerals separated by spaces or commas. Optional; align with chords if both provided.",
    )
    parser.add_argument(
        "--melody",
        help="Melody notes or MIDI numbers separated by spaces or commas. Optional.",
    )
    parser.add_argument(
        "--scale",
        action="append",
        help="Scale notes separated by spaces or commas (e.g. 'F# A A A G# F#')."
        " Provide multiple --scale flags for additional options.",
    )
    parser.add_argument(
        "--gradio",
        action="store_true",
        help="Launch the Gradio UI instead of the CLI summary.",
    )
    parser.add_argument(
        "--api",
        action="store_true",
        help="Launch the FastAPI server (requires fastapi and uvicorn).",
    )
    parser.add_argument(
        "--host",
        default="127.0.0.1",
        help="Host for API mode (default: 127.0.0.1).",
    )
    parser.add_argument(
        "--port",
        type=int,
        default=8000,
        help="Port for API mode (default: 8000).",
    )
    args = parser.parse_args()

    if args.gradio and args.api:
        parser.error("Choose either --gradio or --api, not both.")

    if args.api:
        try:
            import uvicorn
        except ImportError as exc:  # pragma: no cover - optional dependency guard
            raise SystemExit(
                "Uvicorn is required for API mode. Install it with 'pip install uvicorn'."
            ) from exc

        app = create_api_app()
        uvicorn.run(app, host=args.host, port=args.port)
        return

    if args.gradio:
        launch_gradio_demo(default_key=args.key, default_profile=args.profile)
        return

    try:
        key_hint = resolve_key_input(args.key)

        # Validate exclusive input rule
        scales_input_text = args.scale[0] if args.scale else None
        validate_exclusive_input(args.chords, args.romans, args.melody, scales_input_text)

        # For now, focus on chord progression analysis with the new service
        if args.chords:
            chords = validate_list("chord", parse_csv(args.chords))
            envelope = run_analysis_sync(chords, args.profile, key_hint)
        else:
            # Fall back to legacy pattern for non-chord analysis
            context = analyze_progression(
                key=key_hint,
                profile=args.profile,
                chords_text=args.chords,
                romans_text=args.romans,
                melody_text=args.melody,
                scales_input=args.scale,
            )
            # Create a mock envelope for backward compatibility
            raise ValueError(
                "Roman numeral, melody, and scale analysis are not yet migrated to the new service. "
                "Please use chord symbols instead. For example: --chords 'Am Dm G C' --key 'C major'"
            )
    except ValueError as exc:
        parser.error(str(exc))

    print(summarize_envelope(envelope, include_raw=False))


if __name__ == "__main__":
    main()<|MERGE_RESOLUTION|>--- conflicted
+++ resolved
@@ -71,9 +71,11 @@
     sys.path.insert(0, str(SRC_ROOT))
 
 try:
-    from harmonic_analysis.services.pattern_analysis_service import PatternAnalysisService
+    from harmonic_analysis.core.pattern_engine.pattern_engine import AnalysisContext
     from harmonic_analysis.core.pattern_engine.token_converter import romanize_chord
-    from harmonic_analysis.core.pattern_engine.pattern_engine import AnalysisContext
+    from harmonic_analysis.services.pattern_analysis_service import (
+        PatternAnalysisService,
+    )
 except ModuleNotFoundError as exc:  # pragma: no cover - defensive import guard
     missing = exc.name or str(exc)
     hint = OPTIONAL_DEP_HINTS.get(missing)
@@ -145,8 +147,12 @@
     return items
 
 
-def validate_exclusive_input(chords_text: Optional[str], romans_text: Optional[str],
-                           melody_text: Optional[str], scales_input: Optional[str]) -> None:
+def validate_exclusive_input(
+    chords_text: Optional[str],
+    romans_text: Optional[str],
+    melody_text: Optional[str],
+    scales_input: Optional[str],
+) -> None:
     """Ensure only one type of musical input is provided."""
     inputs_provided = [
         ("chords", chords_text and chords_text.strip()),
@@ -158,7 +164,9 @@
     provided_types = [name for name, value in inputs_provided if value]
 
     if len(provided_types) == 0:
-        raise ValueError("Please provide at least one type of musical input (chords, romans, melody, or scales).")
+        raise ValueError(
+            "Please provide at least one type of musical input (chords, romans, melody, or scales)."
+        )
 
     if len(provided_types) > 1:
         raise ValueError(
@@ -234,7 +242,9 @@
     return f'<span style="background-color: {color}; color: white; padding: 2px 8px; border-radius: 12px; font-size: 0.75rem; font-weight: 600;">{label} ({confidence:.3f})</span>'
 
 
-def generate_code_snippet(chord_symbols: List[str], profile: str, key_hint: Optional[str], envelope) -> str:
+def generate_code_snippet(
+    chord_symbols: List[str], profile: str, key_hint: Optional[str], envelope
+) -> str:
     """Generate Python code snippet to reproduce the analysis."""
 
     # Escape single quotes in inputs for code generation
@@ -244,7 +254,7 @@
     key_str = f"'{key_escaped}'" if key_hint else "None"
 
     # Basic async example
-    async_code = f'''from harmonic_analysis.services.pattern_analysis_service import PatternAnalysisService
+    async_code = f"""from harmonic_analysis.services.pattern_analysis_service import PatternAnalysisService
 
 # Initialize the analysis service
 service = PatternAnalysisService()
@@ -265,10 +275,10 @@
 
 # Access evidence patterns
 for evidence in result.evidence:
-    print(f"Pattern: {{evidence.reason}} (Score: {{evidence.details.raw_score}})")'''
+    print(f"Pattern: {{evidence.reason}} (Score: {{evidence.details.raw_score}})")"""
 
     # Sync wrapper example
-    sync_code = f'''from harmonic_analysis.services.pattern_analysis_service import PatternAnalysisService
+    sync_code = f"""from harmonic_analysis.services.pattern_analysis_service import PatternAnalysisService
 import asyncio
 
 # Initialize the analysis service
@@ -286,10 +296,10 @@
 
 # Run the analysis
 result = analyze_progression()
-print(f"{{result.primary.type.value}} analysis with {{result.primary.confidence:.3f}} confidence")'''
+print(f"{{result.primary.type.value}} analysis with {{result.primary.confidence:.3f}} confidence")"""
 
     # API usage example
-    api_code = f'''import requests
+    api_code = f"""import requests
 import json
 
 # API endpoint
@@ -309,7 +319,7 @@
 # Display results
 primary = result["primary"]
 print(f"Analysis: {{primary['type']}} ({{primary['confidence']:.3f}})")
-print(f"Roman Numerals: {{' - '.join(primary['roman_numerals'])}}")'''
+print(f"Roman Numerals: {{' - '.join(primary['roman_numerals'])}}")"""
 
     return async_code, sync_code, api_code
 
@@ -328,26 +338,28 @@
     """
 
     for evidence in envelope.evidence:
-        pattern_family = evidence.reason.split('.')[0] if '.' in evidence.reason else 'general'
+        pattern_family = (
+            evidence.reason.split(".")[0] if "." in evidence.reason else "general"
+        )
 
         # Color coding by pattern family
         family_colors = {
-            'cadence': '#8b5cf6',      # Purple
-            'modal': '#06b6d4',        # Cyan
-            'functional': '#22c55e',   # Green
-            'chromatic': '#f59e0b',    # Amber
-            'general': '#6b7280'       # Gray
+            "cadence": "#8b5cf6",  # Purple
+            "modal": "#06b6d4",  # Cyan
+            "functional": "#22c55e",  # Green
+            "chromatic": "#f59e0b",  # Amber
+            "general": "#6b7280",  # Gray
         }
 
-        color = family_colors.get(pattern_family, family_colors['general'])
-        score = evidence.details.get('raw_score', 0)
-        span = evidence.details.get('span', [])
+        color = family_colors.get(pattern_family, family_colors["general"])
+        score = evidence.details.get("raw_score", 0)
+        span = evidence.details.get("span", [])
 
         # Create chord span display
         chord_span_text = ""
         if span and len(span) >= 2:
             start_idx, end_idx = span[0], span[1]
-            if hasattr(envelope, 'chord_symbols') and envelope.chord_symbols:
+            if hasattr(envelope, "chord_symbols") and envelope.chord_symbols:
                 chords_in_span = envelope.chord_symbols[start_idx:end_idx]
                 chord_span_text = f"Chords {start_idx+1}-{end_idx}: <strong>{' → '.join(chords_in_span)}</strong>"
 
@@ -391,7 +403,7 @@
 
 def generate_chord_progression_display(envelope) -> str:
     """Generate enhanced chord progression display with music notation styling."""
-    if not hasattr(envelope, 'chord_symbols') or not envelope.chord_symbols:
+    if not hasattr(envelope, "chord_symbols") or not envelope.chord_symbols:
         return ""
 
     primary = envelope.primary
@@ -400,8 +412,8 @@
 
     # Ensure we have matching arrays
     max_length = max(len(chord_symbols), len(romans))
-    chord_symbols_padded = chord_symbols + [''] * (max_length - len(chord_symbols))
-    romans_padded = romans + [''] * (max_length - len(romans))
+    chord_symbols_padded = chord_symbols + [""] * (max_length - len(chord_symbols))
+    romans_padded = romans + [""] * (max_length - len(romans))
 
     html = """
     <div style='margin-top: 1.5rem;'>
@@ -418,26 +430,29 @@
 
         # Determine chord quality color
         chord_colors = {
-            'major': '#22c55e',     # Green for major
-            'minor': '#3b82f6',     # Blue for minor
-            'diminished': '#ef4444', # Red for diminished
-            'augmented': '#f59e0b',  # Amber for augmented
-            'dominant': '#8b5cf6',   # Purple for dominant
-            'default': '#6b7280'     # Gray default
+            "major": "#22c55e",  # Green for major
+            "minor": "#3b82f6",  # Blue for minor
+            "diminished": "#ef4444",  # Red for diminished
+            "augmented": "#f59e0b",  # Amber for augmented
+            "dominant": "#8b5cf6",  # Purple for dominant
+            "default": "#6b7280",  # Gray default
         }
 
         # Simple chord quality detection
-        color = chord_colors['default']
-        if 'm' in chord.lower() and 'maj' not in chord.lower():
-            color = chord_colors['minor']
-        elif any(x in chord for x in ['dim', '°']):
-            color = chord_colors['diminished']
-        elif any(x in chord for x in ['aug', '+']):
-            color = chord_colors['augmented']
-        elif any(x in chord for x in ['7', '9', '11', '13']) and 'maj' not in chord.lower():
-            color = chord_colors['dominant']
+        color = chord_colors["default"]
+        if "m" in chord.lower() and "maj" not in chord.lower():
+            color = chord_colors["minor"]
+        elif any(x in chord for x in ["dim", "°"]):
+            color = chord_colors["diminished"]
+        elif any(x in chord for x in ["aug", "+"]):
+            color = chord_colors["augmented"]
+        elif (
+            any(x in chord for x in ["7", "9", "11", "13"])
+            and "maj" not in chord.lower()
+        ):
+            color = chord_colors["dominant"]
         else:
-            color = chord_colors['major']
+            color = chord_colors["major"]
 
         # Add progression arrow if not first chord
         if i > 0:
@@ -603,9 +618,12 @@
     """
 
     # Main container with modern styling
-    html = modal_js + """
+    html = (
+        modal_js
+        + """
     <div style='font-family: -apple-system, BlinkMacSystemFont, "Segoe UI", Roboto, sans-serif; line-height: 1.6; color: #334155;'>
     """
+    )
 
     # Primary interpretation section
     html += """
@@ -662,18 +680,6 @@
             </div>
             """
 
-<<<<<<< HEAD
-    # Interactive Chord Progression Display (moved outside the primary section to be full-width)
-    html += generate_chord_progression_display(envelope)
-
-    # Back to white background for remaining sections
-    html += """
-    <div style='background: white; border: 2px solid #e5e7eb; padding: 1.25rem; border-radius: 12px; margin-top: 1.5rem;'>
-    """
-
-    # Continue with primary analysis content if needed
-    if primary:
-=======
         # Scale Summary (NEW in iteration 14-a)
         if hasattr(primary, "scale_summary") and primary.scale_summary:
             scale_summary = primary.scale_summary
@@ -714,7 +720,16 @@
                 html += f"<div><strong>Chromatic Notes:</strong> {', '.join(melody_summary.chromatic_notes)}</div>"
             html += "</div></div>"
 
->>>>>>> 3a0840e2
+    # Interactive Chord Progression Display (moved outside the primary section to be full-width)
+    html += generate_chord_progression_display(envelope)
+
+    # Back to white background for remaining sections
+    html += """
+    <div style='background: white; border: 2px solid #e5e7eb; padding: 1.25rem; border-radius: 12px; margin-top: 1.5rem;'>
+    """
+
+    # Continue with primary analysis content if needed
+    if primary:
         # Reasoning
         if primary.reasoning:
             html += f"""
@@ -742,8 +757,12 @@
                     tooltip = ""
 
                 # Create clickable glossary chip with modal trigger
-                escaped_key = key.replace("'", "&#39;").replace('"', '&quot;')
-                escaped_tooltip = tooltip.replace("'", "&#39;").replace('"', '&quot;') if tooltip else ""
+                escaped_key = key.replace("'", "&#39;").replace('"', "&quot;")
+                escaped_tooltip = (
+                    tooltip.replace("'", "&#39;").replace('"', "&quot;")
+                    if tooltip
+                    else ""
+                )
 
                 html += f"""
                 <span class='glossary-chip'
@@ -771,10 +790,14 @@
 
         for idx, alt in enumerate(envelope.alternatives, 1):
             # Create expandable alternative card with details
-            alt_romans = ' - '.join(getattr(alt, 'roman_numerals', [])) if hasattr(alt, 'roman_numerals') and alt.roman_numerals else 'N/A'
-            alt_mode = getattr(alt, 'mode', 'N/A') or 'N/A'
-            alt_key = getattr(alt, 'key_signature', 'N/A') or 'N/A'
-            alt_reasoning = getattr(alt, 'reasoning', '') or ''
+            alt_romans = (
+                " - ".join(getattr(alt, "roman_numerals", []))
+                if hasattr(alt, "roman_numerals") and alt.roman_numerals
+                else "N/A"
+            )
+            alt_mode = getattr(alt, "mode", "N/A") or "N/A"
+            alt_key = getattr(alt, "key_signature", "N/A") or "N/A"
+            alt_reasoning = getattr(alt, "reasoning", "") or ""
 
             html += f"""
             <details style='background: white; border-radius: 8px; border-left: 3px solid #6366f1; overflow: hidden;'>
@@ -801,13 +824,15 @@
     html += generate_enhanced_evidence_cards(envelope)
 
     # Code snippet section
-    if hasattr(envelope, 'chord_symbols') and envelope.chord_symbols:
+    if hasattr(envelope, "chord_symbols") and envelope.chord_symbols:
         # Extract analysis parameters for code generation
         chord_symbols = envelope.chord_symbols
         profile = "classical"  # Default, could be enhanced to detect from analysis
         key_hint = primary.key_signature if primary.key_signature else None
 
-        async_code, sync_code, api_code = generate_code_snippet(chord_symbols, profile, key_hint, envelope)
+        async_code, sync_code, api_code = generate_code_snippet(
+            chord_symbols, profile, key_hint, envelope
+        )
 
         html += f"""
         <div style='margin-top: 1.5rem;'>
@@ -1066,7 +1091,7 @@
             lines.append(f"Envelope type: {type(envelope)}")
             lines.append("Available envelope attributes:")
             for attr in dir(envelope):
-                if not attr.startswith('_'):
+                if not attr.startswith("_"):
                     lines.append(f"  - {attr}: {type(getattr(envelope, attr, None))}")
 
     return "\n".join(lines)
@@ -1142,12 +1167,12 @@
     )
 
 
-async def run_analysis_async(chord_symbols: List[str], profile: str, key_hint: Optional[str]):
+async def run_analysis_async(
+    chord_symbols: List[str], profile: str, key_hint: Optional[str]
+):
     service = get_service()
     return await service.analyze_with_patterns_async(
-        chord_symbols=chord_symbols,
-        profile=profile,
-        key_hint=key_hint
+        chord_symbols=chord_symbols, profile=profile, key_hint=key_hint
     )
 
 
@@ -1232,14 +1257,11 @@
         }
 
     def _serialize_envelope(envelope):
-<<<<<<< HEAD
+        # Main play: serialize envelope with enhanced scale/melody summary extraction
         try:
             analysis_dict = envelope.to_dict()
         except Exception as e:
             analysis_dict = {"error": f"Serialization failed: {e}"}
-=======
-        # Main play: serialize envelope with enhanced scale/melody summary extraction
-        analysis_dict = envelope.to_dict()
 
         # Victory lap: add convenient summary fields for scale/melody
         summary_fields = {}
@@ -1264,15 +1286,11 @@
                     "characteristics": envelope.primary.melody_summary.melodic_characteristics,
                     "leading_tone_resolutions": envelope.primary.melody_summary.leading_tone_resolutions,
                 }
->>>>>>> 3a0840e2
 
         return {
             "summary": summarize_envelope(envelope, include_raw=False),
             "analysis": analysis_dict,
-<<<<<<< HEAD
-=======
             "enhanced_summaries": summary_fields,  # NEW: convenient access to scale/melody data
->>>>>>> 3a0840e2
         }
 
     def _lookup_glossary(term: str) -> Optional[Dict[str, Any]]:
@@ -1312,15 +1330,19 @@
             )
 
             # Validate exclusive input for API
-            validate_exclusive_input(chords_text, romans_text, melody_text,
-                                   scales_input[0] if scales_input else None)
+            validate_exclusive_input(
+                chords_text,
+                romans_text,
+                melody_text,
+                scales_input[0] if scales_input else None,
+            )
 
             # Prioritize chord analysis with new service
             if request.chords:
                 envelope = await service.analyze_with_patterns_async(
                     chord_symbols=request.chords,
                     profile=request.profile or "classical",
-                    key_hint=resolve_key_input(request.key)
+                    key_hint=resolve_key_input(request.key),
                 )
             else:
                 # For non-chord analysis, use legacy pattern temporarily
@@ -1333,7 +1355,9 @@
                     scales_input=scales_input,
                 )
                 # TODO: Implement legacy pattern conversion
-                raise HTTPException(status_code=501, detail="Non-chord analysis not yet migrated")
+                raise HTTPException(
+                    status_code=501, detail="Non-chord analysis not yet migrated"
+                )
             return _serialize_envelope(envelope)
         except ValueError as exc:
             raise HTTPException(status_code=400, detail=str(exc))
@@ -1693,7 +1717,7 @@
                     glossary_search = gr.Textbox(
                         label="Search Glossary Terms",
                         placeholder="Enter a term (e.g., half_cadence, plagal_cadence)",
-                        scale=3
+                        scale=3,
                     )
                     search_btn = gr.Button("Search", variant="secondary", scale=1)
 
@@ -1767,10 +1791,16 @@
                 # First try cadence explanation
                 cadence_info = glossary_service.get_cadence_explanation(term)
                 if cadence_info:
-                    definition = cadence_info.get('definition', 'No definition available')
-                    example = cadence_info.get('example_in_C_major', '')
-
-                    example_html = f"<div style='margin-top: 0.75rem; padding: 0.75rem; background: rgba(79, 70, 229, 0.1); border-radius: 8px;'><strong>Example in C major:</strong> {example}</div>" if example else ""
+                    definition = cadence_info.get(
+                        "definition", "No definition available"
+                    )
+                    example = cadence_info.get("example_in_C_major", "")
+
+                    example_html = (
+                        f"<div style='margin-top: 0.75rem; padding: 0.75rem; background: rgba(79, 70, 229, 0.1); border-radius: 8px;'><strong>Example in C major:</strong> {example}</div>"
+                        if example
+                        else ""
+                    )
 
                     return f"""
                     <div style='background: rgba(255, 255, 255, 0.9); border-radius: 12px; padding: 1.5rem; color: #374151;'>
@@ -1817,9 +1847,7 @@
                 """
 
         search_btn.click(
-            search_glossary_term,
-            inputs=[glossary_search],
-            outputs=[glossary_output]
+            search_glossary_term, inputs=[glossary_search], outputs=[glossary_output]
         )
 
         analyze_btn.click(
@@ -1929,7 +1957,9 @@
 
         # Validate exclusive input rule
         scales_input_text = args.scale[0] if args.scale else None
-        validate_exclusive_input(args.chords, args.romans, args.melody, scales_input_text)
+        validate_exclusive_input(
+            args.chords, args.romans, args.melody, scales_input_text
+        )
 
         # For now, focus on chord progression analysis with the new service
         if args.chords:
